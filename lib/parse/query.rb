require 'cgi'

module Parse

  class Query
    attr_accessor :where
    attr_accessor :class_name
    attr_accessor :order_by
    attr_accessor :order
    attr_accessor :limit
    attr_accessor :skip
    attr_accessor :count
<<<<<<< HEAD
    attr_accessor :include_fields
=======
    attr_accessor :include
>>>>>>> eb39c633

    def initialize(cls_name)
      @class_name = cls_name
      @where = {}
      @order = :ascending
      @ors = []
    end

    def add_constraint(field, constraint)
      raise ArgumentError, "cannot add constraint to an $or query" if @ors.size > 0
      current = where[field]
      if current && current.is_a?(Hash) && constraint.is_a?(Hash)
        current.merge! constraint
      else
        where[field] = constraint
      end
    end
    #private :add_constraint

    def includes(class_name)
      @includes = class_name
      self
    end

    def or(query)
      raise ArgumentError, "you must pass an entire #{self.class} to \#or" unless query.is_a?(self.class)
      @ors << query
      self
    end

    def eq(field, value)
      add_constraint field, value
      self
    end

    def not_eq(field, value)
      add_constraint field, { "$ne" => value }
      self
    end

    def regex(field, expression)
      add_constraint field, { "$regex" => expression }
      self
    end

    def less_than(field, value)
      add_constraint field, { "$lt" => value }
      self
    end

    def less_eq(field, value)
      add_constraint field, { "$lte" => value }
      self
    end

    def greater_than(field, value)
      add_constraint field, { "$gt" => value }
      self
    end

    def greater_eq(field, value)
      add_constraint field, { "$gte" => value }
      self
    end

    def value_in(field, values)
      add_constraint field, { "$in" => values }
      self
    end

    def value_not_in(field, values)
      add_constraint field, { "$nin" => values }
      self
    end

    def exists(field, value = true)
      add_constraint field, { "$exists" => value }
      self
    end

    def in_query(field, query=nil)
      query_hash = {Parse::Protocol::KEY_CLASS_NAME => query.class_name, "where" => query.where}
      add_constraint(field, "$inQuery" => query_hash)
      self
    end
<<<<<<< HEAD

    def set_limit(num)
      @limit = num
      self
    end

    def set_order(field, order = :ascending)
      @order_by = field
      @order = order
      self
    end
=======
>>>>>>> eb39c633

    def count
      @count = true
      self
    end

    def include_fields(fields)
      @include_fields = fields
      self
    end

    def where_as_json
      if @ors.size > 0
        {"$or" => [self.where] + @ors.map{|query| query.where_as_json}}
      else
        @where
      end
    end

    def get
      uri   = Protocol.class_uri @class_name
      if @class_name == Parse::Protocol::CLASS_USER
        uri = Protocol.user_uri
      end
      query = { "where" => CGI.escape(where_as_json.to_json) }
      set_order(query)
<<<<<<< HEAD
      [:count, :limit, :skip].each {|a| merge_attribute(a, query)}
      merge_attribute(:include_fields, query, :include)

=======
      [:count, :limit, :skip, :include].each {|a| merge_attribute(a, query)}
>>>>>>> eb39c633
      response = Parse.client.request uri, :get, nil, query
      Parse.parse_json class_name, response
    end

    private

    def set_order(query)
      return unless @order_by
      order_string = @order_by
      order_string = "-#{order_string}" if @order == :descending
      query.merge!(:order => order_string)
    end

    def merge_attribute(attribute, query, query_field = nil)
      value = self.instance_variable_get("@#{attribute.to_s}")
      return if value.nil?
      query.merge!((query_field || attribute) => value)
    end
  end

end<|MERGE_RESOLUTION|>--- conflicted
+++ resolved
@@ -10,11 +10,7 @@
     attr_accessor :limit
     attr_accessor :skip
     attr_accessor :count
-<<<<<<< HEAD
-    attr_accessor :include_fields
-=======
     attr_accessor :include
->>>>>>> eb39c633
 
     def initialize(cls_name)
       @class_name = cls_name
@@ -100,28 +96,9 @@
       add_constraint(field, "$inQuery" => query_hash)
       self
     end
-<<<<<<< HEAD
-
-    def set_limit(num)
-      @limit = num
-      self
-    end
-
-    def set_order(field, order = :ascending)
-      @order_by = field
-      @order = order
-      self
-    end
-=======
->>>>>>> eb39c633
 
     def count
       @count = true
-      self
-    end
-
-    def include_fields(fields)
-      @include_fields = fields
       self
     end
 
@@ -140,13 +117,7 @@
       end
       query = { "where" => CGI.escape(where_as_json.to_json) }
       set_order(query)
-<<<<<<< HEAD
-      [:count, :limit, :skip].each {|a| merge_attribute(a, query)}
-      merge_attribute(:include_fields, query, :include)
-
-=======
       [:count, :limit, :skip, :include].each {|a| merge_attribute(a, query)}
->>>>>>> eb39c633
       response = Parse.client.request uri, :get, nil, query
       Parse.parse_json class_name, response
     end
